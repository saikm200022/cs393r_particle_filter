--- conflicted
+++ resolved
@@ -251,14 +251,9 @@
   // You will need to use the Gaussian random number generator provided. For
   // example, to generate a random number from a Gaussian with mean 0, and
   // standard deviation 2:
-<<<<<<< HEAD
-  // float x = rng_.Gaussian(0.0, 2.0);
   // printf("Random number drawn from Gaussian distribution with 0 mean and "
   //        "standard deviation of 2 : %f\n", x);
-=======
-  // printf("Random number drawn from Gaussian distribution with 0 mean and "
-  //        "standard deviation of 2 : %f\n", x);
-  for (unsigned int i = 0; i < particles_.size() / ; i++)
+  for (unsigned int i = 0; i < particles_.size(); i++)
   {
     Particle particle = particles_[i];
     float next_x = rng_.Gaussian(particle.loc[0] + odom_loc[0], k * odom_loc[0]);
@@ -268,7 +263,6 @@
     particles_[i].loc[1] = next_y;
     particles_[i].angle = next_theta;
   }
->>>>>>> d5d79a7b
 }
 
 void ParticleFilter::Initialize(const string& map_file,
@@ -282,15 +276,9 @@
   particles_.clear();
   double weight = 1.0 / num_initial_particles;
   for (int i = 0; i < num_initial_particles; i++) {
-<<<<<<< HEAD
     float x = rng_.Gaussian(loc(0), initial_std_x);
     float y = rng_.Gaussian(loc(1), initial_std_y);
     float theta = rng_.Gaussian(angle, initial_std_theta);
-=======
-    float x = rng_.Gaussian(loc(0), .25);
-    float y = rng_.Gaussian(loc(1), .25);
-    float theta = rng_.Gaussian(angle, M_PI / 12);
->>>>>>> d5d79a7b
 
     particles_.emplace_back(x, y, theta, weight);
   }
