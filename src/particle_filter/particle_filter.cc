--- conflicted
+++ resolved
@@ -169,31 +169,26 @@
   // on the observation likelihood computed by relating the observation to the
   // predicted point cloud.
 
-  // Particle p = *p_ptr;
-
-  // // Get the scan that would be expected if the robot truly is at this location
-  // vector<Vector2f> predicted_scan;
-  // GetPredictedPointCloud(p.loc, p.angle, num_scans_predicted, range_min, range_max, angle_min, angle_max, &predicted_scan);
+  Particle p = *p_ptr;
+
+  // Get the scan that would be expected if the robot truly is at this location
+  vector<Vector2f> predicted_scan;
+  GetPredictedPointCloud(p.loc, p.angle, num_scans_predicted, range_min, range_max, angle_min, angle_max, &predicted_scan);
   
-<<<<<<< HEAD
   double likelihood = 1.0;
-=======
-  // // double likelihood = 1.0;
->>>>>>> 2b9288db
-
-  // double log_likelihood = 0;
-
-  // float angle_delta = (angle_max - angle_min) / ranges.size();
-  // float angle = angle_min;
-
-  // // Calculate for each point in point cloud
-  // for (unsigned index = 0; index < ranges.size(); index++) {
-  //   Vector2f true_point = LaserScanToPoint(angle, ranges[index]);
-  //   Vector2f predicted_point = predicted_scan[index];
-
-  //   log_likelihood += pow(true_point.norm() - predicted_point.norm(), 2) / pow(update_variance, 2);
-
-<<<<<<< HEAD
+
+  double log_likelihood = 0;
+
+  float angle_delta = (angle_max - angle_min) / ranges.size();
+  float angle = angle_min;
+
+  // Calculate for each point in point cloud
+  for (unsigned index = 0; index < ranges.size(); index++) {
+    Vector2f true_point = LaserScanToPoint(angle, ranges[index]);
+    Vector2f predicted_point = predicted_scan[index];
+
+    log_likelihood += pow(true_point.norm() - predicted_point.norm(), 2) / pow(update_variance, 2);
+
     // Slide deck 7: 31-32
     // Original:
     double term = pow(exp(pow(true_point.norm() - predicted_point.norm(),2) / (pow(update_variance,2) * -2)), gamma);
@@ -201,18 +196,8 @@
     angle += angle_delta;
   }
 
-  p_ptr->weight = gamma * log_likelihood;
+    p_ptr->weight = gamma * log_likelihood;
   // p_ptr->weight = likelihood;
-=======
-  //   // Slide deck 7: 31-32
-  //   // Original:
-  //   // double term = pow(exp(pow(true_point.norm() - predicted_point.norm(),2) / (pow(update_variance,2) * -2)), gamma);
-  //   // likelihood *= term;
-  //   angle += angle_delta;
-  // }
-
-  // p_ptr->weight = gamma * log_likelihood;
->>>>>>> 2b9288db
 
   // printf("Likelihood for particle: %lf\n", likelihood);
   // printf("Log Likelihood for particle: %lf\n", gamma * log_likelihood);
@@ -258,7 +243,6 @@
 }
 
 void ParticleFilter::Resample() {
-<<<<<<< HEAD
   // Resample the particles, proportional to their weights.
   // The current particles are in the `particles_` variable. 
   // Create a variable to store the new particles, and when done, replace the
@@ -286,29 +270,6 @@
   }
 
   particles_ = new_particles;
-=======
-  // // Resample the particles, proportional to their weights.
-  // // The current particles are in the `particles_` variable. 
-  // // Create a variable to store the new particles, and when done, replace the
-  // // old set of particles:
-  // NormalizeWeights();
-  // vector<Particle> new_particles;
-
-  // vector<float> bins;
-  // float running_sum = 0;
-  // for (unsigned i = 0; i < particles_.size(); i++) {
-  //   running_sum += particles_[i].weight;
-  //   bins.push_back(running_sum);
-  // }
-
-  // for (unsigned i = 0; i < particles_.size(); i++) {
-  //   float sample = rng_.UniformRandom(0, 1);
-  //   int index = SearchBins(bins, sample);
-  //   new_particles.push_back(particles_[index]);
-  // }
-
-  // particles_ = new_particles;
->>>>>>> 2b9288db
 }
 
 void ParticleFilter::ObserveLaser(const vector<float>& ranges,
@@ -342,18 +303,6 @@
   // standard deviation 2:
   // printf("Random number drawn from Gaussian distribution with 0 mean and "
   //        "standard deviation of 2 : %f\n", x);
-<<<<<<< HEAD
-  // for (unsigned int i = 0; i < particles_.size(); i++)
-  // {
-  //   Particle particle = particles_[i];
-  //   float next_x = rng_.Gaussian(particle.loc[0] + odom_loc[0], k * odom_loc[0]);
-  //   float next_y = rng_.Gaussian(particle.loc[1] + odom_loc[1], k * odom_loc[0]);
-  //   float next_theta = rng_.Gaussian(particle.angle + odom_angle, k * abs(odom_angle));
-  //   particles_[i].loc[0] = next_x;
-  //   particles_[i].loc[1] = next_y;
-  //   particles_[i].angle = next_theta;
-  // }
-=======
   if (prev_odom_loc[0] == (float)-1000) {
     // Todo do you need deep copy?
     prev_odom_loc[0] = odom_loc[0];
@@ -377,13 +326,12 @@
       particles_[i].loc[1] = next_y;
       // printf("X: %f, Y: %f \n", next_x,next_y);
       particles_[i].angle = next_theta;
-      particles_[i].weight = 1;
+      // particles_[i].weight = 1;
     }
     prev_odom_loc[0] = odom_loc[0];
     prev_odom_loc[1] = odom_loc[1];
     prev_odom_angle = odom_angle;
   }
->>>>>>> 2b9288db
 }
 
 void ParticleFilter::Initialize(const string& map_file,
