--- conflicted
+++ resolved
@@ -146,19 +146,11 @@
   // Account for correlation between rays on update step
   // 1    -> no correlation
   // 1/n  -> perfect correlation (n = number of rays)
-<<<<<<< HEAD
-  double gamma = 100 / 1000.0;
-
-  int visualize_particle_filter = 1;
-
-  const float k = 5;
-=======
   double gamma = 1 / 50.0;
 
   int visualize_particle_filter = 1;
 
   const float k = 1.0;
->>>>>>> dc959ba2
   const float odom_var_x = 0.1;
   const float odom_var_y = 0.1;
   const float odom_var_t = 0.1;
@@ -174,23 +166,12 @@
   float angle_travelled_og = .175; //.175 according to professor
   float angle_travelled = angle_travelled_og;
 
-<<<<<<< HEAD
-  // maybe 50
-  int laser_point_trim = 10;
-
-  int num_updates_og = 1000;
-  int num_updates = num_updates_og;
-
-  Eigen::Vector2f d_short = Eigen::Vector2f(10.0, 10.0);
-  Eigen::Vector2f d_long = Eigen::Vector2f(10.0, 10.0);
-=======
 
   int num_updates_og = 5;
   int num_updates = num_updates_og;
 
   Eigen::Vector2f d_short = Eigen::Vector2f(2, 2);
   Eigen::Vector2f d_long = Eigen::Vector2f(2, 2);
->>>>>>> dc959ba2
   int total_time = 0;
 };
 }  // namespace slam
